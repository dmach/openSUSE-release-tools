#
# (C) 2011 coolo@suse.de, Novell Inc, openSUSE.org
# Distribute under GPLv2 or GPLv3
#
# Copy this script to ~/.osc-plugins/ or /var/lib/osc-plugins .
# Then try to run 'osc check_repo --help' to see the usage.

import cPickle
from copy import deepcopy
from datetime import datetime
from functools import wraps
import os
import shelve
import re
import subprocess
import shutil
from urllib import quote_plus
import urllib2
from xml.etree import cElementTree as ET

from osc import oscerr
from osc import cmdln

from osc.core import get_binary_file
from osc.core import get_buildinfo
from osc.core import http_GET
from osc.core import http_POST
from osc.core import makeurl
from osc.core import Request


#
# XXX - Ugly Hack. Because the way that osc import plugings we need to
# declare some functions and objects used in the decorator as global
#
global cPickle
global deepcopy
global datetime
global shelve
global wraps

global Graph
global Package

global memoize

global build
global last_build_success
global builddepinfo


class Graph(dict):
    """Graph object. Inspired in NetworkX data model."""

    def __init__(self):
        """Initialize an empty graph."""
        #  The nodes are stored in the Graph dict itself, but the
        #  adjacent list is stored as an attribute.
        self.adj = {}

    def add_node(self, name, value):
        """Add a node in the graph."""
        self[name] = value
        if name not in self.adj:
            self.adj[name] = set()

    def add_nodes_from(self, nodes_and_values):
        """Add multiple nodes"""
        for node, value in nodes_and_values:
            self.add_node(node, value)

    def add_edge(self, u, v, directed=True):
        """Add the edge u -> v, an v -> u if not directed."""
        self.adj[u].add(v)
        if not directed:
            self.adj[v].add(u)

    def add_edges_from(self, edges, directed=True):
        """Add the edges from an iterator."""
        for u, v in edges:
            self.add_edge(u, v, directed)

    def remove_edge(self, u, v, directed=True):
        """Remove the edge u -> v, an v -> u if not directed."""
        self.adj[u].remove(v)
        if not directed:
            self.adj[v].remove(u)

    def remove_edges_from(self, edges, directed=True):
        """Remove the edges from an iterator."""
        for u, v in edges:
            self.remove_edge(u, v, directed)

    def cycles(self):
        """Detect cycles using Tarjan algorithm."""
        index = [0]
        path = []
        cycles = []

        v_index = {}
        v_lowlink = {}

        def scc(node, v):
            v_index[v], v_lowlink[v] = index[0], index[0]
            index[0] += 1
            path.append(node)

            for succ in self.adj.get(node, []):
                w = self[succ]
                if w not in v_index:
                    scc(succ, w)
                    v_lowlink[v] = min(v_lowlink[v], v_lowlink[w])
                elif succ in path:
                    v_lowlink[v] = min(v_lowlink[v], v_index[w])

            if v_index[v] == v_lowlink[v]:
                i = path.index(node)
                path[:], cycle = path[:i], frozenset(path[i:])
                if len(cycle) > 1:
                    cycles.append(cycle)

        for node in sorted(self):
            v = self[node]
            if not getattr(v, 'index', 0):
                scc(node, v)
        return frozenset(cycles)

    def cycles_fragments(self):
        """Detect partial cycles using DFS."""
        cycles = set()
        visited = set()
        path = []

        def dfs(node):
            if node in visited:
                return

            visited.add(node)
            path.append(node)
            for succ in self.adj.get(node, []):
                try:
                    i = path.index(succ)
                except ValueError:
                    i = None
                if i is not None:
                    cycle = path[i:]
                    cycles.add(frozenset(cycle))
                else:
                    dfs(succ)
            path.pop()

        for node in sorted(self):
            dfs(node)
        return frozenset(cycles)


class Package(object):
    """Simple package container. Used in a graph as a vertex."""

    def __init__(self, pkg=None, src=None, deps=None, subs=None, element=None):
        self.pkg = pkg
        self.src = src
        self.deps = deps
        self.subs = subs
        if element:
            self.load(element)

    def load(self, element):
        """Load a node from a ElementTree package XML element"""
        self.pkg = element.attrib['name']
        self.src = [e.text for e in element.findall('source')]
        assert len(self.src) == 1, 'There are more that one source packages in the graph'
        self.src = self.src[0]
        self.deps = {e.text for e in element.findall('pkgdep')}
        self.subs = {e.text for e in element.findall('subpkg')}

    def __repr__(self):
        return 'PKG: %s\nSRC: %s\nDEPS: %s\n SUBS:%s'%(self.pkg, self.src, self.deps, self.subs)


def memoize(ttl=None):
    """Decorator function to implement a persistent cache.

    >>> @memoize()
    ... def test_func(a):
    ...     return a

    Internally, the memoized function has a cache:

    >>> cache = [c.cell_contents for c in test_func.func_closure if 'sync' in dir(c.cell_contents)][0]
    >>> 'sync' in dir(cache)
    True

    There is a limit of the size of the cache

    >>> for k in cache:
    ...     del cache[k]
    >>> len(cache)
    0

    >>> for i in range(4095):
    ...     test_func(i)
    ... len(cache)
    4095

    >>> test_func(0)
    0

    >>> len(cache)
    4095

    >>> test_func(4095)
    4095

    >>> len(cache)
    3072

    >>> test_func(0)
    0

    >>> len(cache)
    3073

    >>> from datetime import timedelta
    >>> k = [k for k in cache if cPickle.loads(k) == ((0,), {})][0]
    >>> t, v = cache[k]
    >>> t = t - timedelta(days=10)
    >>> cache[k] = (t, v)
    >>> test_func(0)
    0
    >>> t2, v = cache[k]
    >>> t != t2
    True
    
    """
    # Configuration variables
    TMPDIR = '/tmp'     # Where the cache files are stored
    SLOTS = 4096        # Number of slots in the cache file
    NCLEAN = 1024       # Number of slots to remove when limit reached
    TIMEOUT = 60*60*2   # Time to live for every cache slot (seconds)

    def _memoize(f):
        def _clean_cache():
            len_cache = len(cache)
            if len_cache >= SLOTS:
                nclean = NCLEAN + len_cache - SLOTS
                keys_to_delete = sorted(cache, key=lambda k: cache[k][0])[:nclean]
                for key in keys_to_delete:
                    del cache[key]

        @wraps(f)
        def _f(*args, **kwargs):
            now = datetime.now()
            key = cPickle.dumps((args, kwargs), protocol=-1)
            updated = False
            if key in cache:
                timestamp, value = cache[key]
                updated = True if (now-timestamp).total_seconds() < ttl else False
            if not updated:
                value = f(*args, **kwargs)
                cache[key] = (now, value)
            _clean_cache()
            return value

        cache_name = os.path.join(TMPDIR, f.__name__)
        cache = shelve.open(cache_name, protocol=-1)
        return _f

    ttl = ttl if ttl else TIMEOUT
    return _memoize


@memoize()
def build(apiurl, project, repo, arch, package):
    try:
        url = makeurl(apiurl, ['build', project, repo, arch, package])
        root = http_GET(url).read()
    except urllib2.HTTPError, e:
        print 'ERROR in URL %s [%s]'%(url, e)
        return False
    return root


@memoize()
def last_build_success(apiurl, src_project, tgt_project, src_package, rev):
    root = None
    try:
        url = makeurl(apiurl,
                      ['build', src_project,
                       '_result?lastsuccess&package=%s&pathproject=%s&srcmd5=%s'%(quote_plus(src_package),
                                                                                  quote_plus(tgt_project),
                                                                                  rev)])
        root = http_GET(url).read()
    except urllib2.HTTPError, e:
        print 'ERROR in URL %s [%s]'%(url, e)
    return root


@memoize(ttl=60*60*6)
def builddepinfo(apiurl, package, repository, arch):
    root = None
    try:
        print 'Generating _builddepinfo for (%s, %s, %s)'%(package, repository, arch)
        url = makeurl(apiurl, ['/build/%s/%s/%s/_builddepinfo'%(package, repository, arch),])
        root = http_GET(url).read()
    except urllib2.HTTPError, e:
        print 'ERROR in URL %s [%s]'%(url, e)
    return root


def _check_repo_change_review_state(self, opts, id_, newstate, message='', supersed=None):
    """Taken from osc/osc/core.py, improved:
       - verbose option added,
       - empty by_user=& removed.
       - numeric id can be int().
    """
    query = {
        'cmd': 'changereviewstate',
        'newstate': newstate,
        'by_user': 'factory-repo-checker',
    }
    if supersed:
        query['superseded_by'] = supersed
    # if message:
    #     query['comment'] = message

    code = 404
    u = makeurl(opts.apiurl, ['request', str(id_)], query=query)
    try:
        f = http_POST(u, data=message)
        root = ET.parse(f).getroot()
        code = root.attrib['code']
    except urllib2.HTTPError, e:
        print 'ERROR in URL %s [%s]'%(u, e)
    return code


def _check_repo_find_submit_request(self, opts, project, package):
    xpath = "(action/target/@project='%s' and action/target/@package='%s' and action/@type='submit' and (state/@name='new' or state/@name='review' or state/@name='accepted'))" % (project, package)
    try:
        url = makeurl(opts.apiurl, ['search','request'], 'match=%s' % quote_plus(xpath))
        f = http_GET(url)
        collection = ET.parse(f).getroot()
    except urllib2.HTTPError, e:
        print 'ERROR in URL %s [%s]'%(url, e)
        return None
    for root in collection.findall('request'):
        r = Request()
        r.read(root)
        return int(r.reqid)
    return None

        
def _check_repo_fetch_group(self, opts, group):
    if group in opts.groups:
        return
    url = makeurl(opts.apiurl, ['request', str(group)])
    root = ET.parse(http_GET(url)).getroot()

    # Every opts.groups[group_id] will contains the list of ids that
    # conform the group
    groups = [int(req.attrib['id']) for req in root.find('action').findall('grouped')]
    opts.groups[group] = groups

    # opts.grouped[id] will point to the group_id which belongs to
    grouped = {id_: group for id_ in groups}
    opts.grouped.update(grouped)


def _check_repo_avoid_wrong_friends(self, prj, repo, arch, pkg, opts):
    root = ET.fromstring(build(opts.apiurl, prj, repo, arch, pkg))
    for binary in root.findall('binary'):
        # if there are binaries, we're out
        return False
    return True


def _check_repo_one_request(self, rq, opts):

    class CheckRepoPackage:
        def __repr__(self):
            return '[%d:%s/%s]' % (int(self.request), self.sproject, self.spackage)

	def __init__(self):
	    self.updated = False
            self.error = None
            self.build_excluded = False


    id_ = int(rq.get('id'))
    actions = rq.findall('action')
    if len(actions) > 1:
       msg = 'only one action per request is supported - create a group instead: '\
             'https://github.com/SUSE/hackweek/wiki/Improved-Factory-devel-project-submission-workflow'
       print 'DECLINED', msg
       self._check_repo_change_review_state(opts, id_, 'declined', message=msg)
       return []
 
    act = actions[0]
    type_ = act.get('type')
    if type_ != 'submit':
        self._check_repo_change_review_state(opts, id_, 'accepted',
                                             message='Unchecked request type %s'%type_)
        return []

    pkg = act.find('source').get('package')
    prj = act.find('source').get('project')
    rev = act.find('source').get('rev')
    tprj = act.find('target').get('project')
    tpkg = act.find('target').get('package')

    subm_id = 'SUBMIT(%d):' % id_
    print '%s %s/%s -> %s/%s' % (subm_id,
                                 prj,  pkg,
                                 tprj, tpkg)

    group = id_
    try:
        if id_ in opts.grouped:
            group = opts.grouped[id_]
        else:
            # Search in which group this id_ is included. The result
            # in an XML document pointing to a single submit request
            # ID if this id_ is actually part of a group
            url = makeurl(opts.apiurl, ['search', 'request', 'id?match=action/grouped/@id=%s'%id_])
            root = ET.parse(http_GET(url)).getroot()
            reqs = root.findall('request')
            if reqs:
                group = int(reqs[0].attrib['id'])
                # Recover the full group description, with more SRIDs
                # and populate opts.group and opts.grouped
                self._check_repo_fetch_group(opts, group)
    except urllib2.HTTPError, e:
        print 'ERROR in URL %s [%s]'%(url, e)
        return []

    packs = []
    p = CheckRepoPackage()
    p.spackage = pkg
    p.sproject = prj
    p.tpackage = tpkg
    p.tproject = tprj
    p.group = group
    p.request = id_

    # Get source information about the SR:
    #   - Source MD5
    #   - Entries (.tar.gz, .changes, .spec ...) and MD5
    try:
        url = makeurl(opts.apiurl, ['source', prj, pkg, '?expand=1&rev=%s'%rev])
        root = ET.parse(http_GET(url)).getroot()
    except urllib2.HTTPError, e:
        print 'ERROR in URL %s [%s]'%(url, e)
        return []
    p.rev = root.attrib['srcmd5']

    # Recover the .spec files
    specs = [e.attrib['name'][:-5] for e in root.findall('entry') if e.attrib['name'].endswith('.spec')]

    # source checker validated it exists
    specs.remove(tpkg)
    packs.append(p)
    # Validate the rest of the spec files
    for spec in specs:
        lprj, lpkg, lmd5 = '', '', ''
        try:
            url = makeurl(opts.apiurl, ['source', prj, spec, '?expand=1'])
            root = ET.parse(http_GET(url)).getroot()
            link = root.find('linkinfo')
            if link != None:
                lprj = link.attrib.get('project', '')
                lpkg = link.attrib.get('package', '')
                lmd5 = link.attrib['srcmd5']
        except urllib2.HTTPError:
            pass # leave lprj

        if lprj != prj or lpkg != pkg and not p.updated:
            msg = '%s/%s should _link to %s/%s' % (prj,spec,prj,pkg)
            self._check_repo_change_review_state(opts, id_, 'declined', message=msg)
            print msg
            p.updated = True
        if lmd5 != p.rev and not p.updated:
            msg = '%s/%s is a link but has a different md5sum than %s?' % (prj,spec,pkg)
            self._check_repo_change_review_state(opts, id_, 'new', message=msg)
            print msg
            p.updated = True

        sp = CheckRepoPackage()
        sp.spackage = spec
        sp.sproject = prj
        sp.tpackage = spec
        sp.tproject = tprj
        sp.group = p.group
        sp.request = id_
        packs.append(sp)
        sp.rev = root.attrib['srcmd5']
    return packs


def _check_repo_buildsuccess(self, p, opts):
    root_xml = last_build_success(opts.apiurl, p.sproject, p.tproject, p.spackage, p.rev)
    root = ET.fromstring(root_xml)
    if not root:
        return False
    if 'code' in root.attrib:
        print ET.tostring(root)
        return False

    result = False
    p.goodrepo = None
    missings = {}
    alldisabled = True
    foundbuilding = None
    foundfailed = None

    tocheckrepos = []
    for repo in root.findall('repository'):
        archs = [a.attrib['arch'] for a in repo.findall('arch')]
        foundarchs = len([a for a in archs if a in ('i586', 'x86_64')])
        if foundarchs == 2:
            tocheckrepos.append(repo)

    if not tocheckrepos:
        msg = 'Missing i586 and x86_64 in the repo list'
        self._check_repo_change_review_state(opts, p.request, 'new', message=msg)
        print 'UPDATED', msg
        return False

    for repo in tocheckrepos:
        isgood = True
        founddisabled = False
        r_foundbuilding = None
        r_foundfailed = None
        r_missings = {}
        for arch in repo.findall('arch'):
            if arch.attrib['arch'] not in ('i586', 'x86_64'):
                continue
            if 'missing' in arch.attrib:
                for pkg in arch.attrib['missing'].split(','):
                    if not self._check_repo_avoid_wrong_friends(p.sproject, repo.attrib['name'], arch.attrib['arch'], pkg, opts):
                        missings[pkg] = 1
            if not (arch.attrib['result'] in ['succeeded', 'excluded']):
                isgood = False
            if arch.attrib['result'] == 'excluded' and arch.attrib['arch'] == 'x86_64':
                p.build_excluded = True
            if arch.attrib['result'] == 'disabled':
                founddisabled = True
            if arch.attrib['result'] == 'failed':
                r_foundfailed = repo.attrib['name']
            if arch.attrib['result'] == 'building':
                r_foundbuilding = repo.attrib['name']
            if arch.attrib['result'] == 'outdated':
                msg = "%s's sources were changed after submissions and the old sources never built. Please resubmit" % p.spackage
                print 'DECLINED', msg
                self._check_repo_change_review_state(opts, p.request, 'new', message=msg)
                return False

        r_missings = r_missings.keys()
        for pkg in r_missings:
            missings[pkg] = 1
        if not founddisabled:
            alldisabled = False
        if isgood:
            p.goodrepo = repo.attrib['name']
            result = True
        if r_foundbuilding:
             foundbuilding = r_foundbuilding
        if r_foundfailed:
             foundfailed = r_foundfailed

    p.missings = sorted(missings)

    if result:
        return True

    if alldisabled:
        msg = "%s is disabled or does not build against factory. Please fix and resubmit" % p.spackage
        print 'DECLINED', msg
        self._check_repo_change_review_state(opts, p.request, 'declined', message=msg)
        return False
    if foundbuilding:	
        msg = "{1} is still building for repository {0}".format(foundbuilding, p.spackage)
        self._check_repo_change_review_state(opts, p.request, 'new', message=msg)
        print 'UPDATED', msg
        return False
    if foundfailed:
        msg = "{1} failed to build in repository {0} - not accepting".format(foundfailed, p.spackage)
        self._check_repo_change_review_state(opts, p.request, 'new', message=msg)
        print 'UPDATED', msg
        return False

    return True


def _check_repo_repo_list(self, prj, repo, arch, pkg, opts, ignore=False):
    url = makeurl(opts.apiurl, ['build', prj, repo, arch, pkg])
    files = []
    try:
        binaries = ET.parse(http_GET(url)).getroot()
        for bin_ in binaries.findall('binary'):
            fn = bin_.attrib['filename']
            result = re.match(r'(.*)-([^-]*)-([^-]*)\.([^-\.]+)\.rpm', fn)
            if not result: 
                if fn == 'rpmlint.log':
                    files.append((fn, '', ''))
                continue
            pname = result.group(1)
            if pname.endswith('-debuginfo') or pname.endswith('-debuginfo-32bit'):
                continue
            if pname.endswith('-debugsource'):
                continue
            if result.group(4) == 'src':
                continue
            files.append((fn, pname, result.group(4)))
<<<<<<< HEAD
    except urllib2.HTTPError, e:
        if not ignore:
            print 'ERROR in URL %s [%s]'%(url, e)
=======
    except urllib2.HTTPError:
	pass
        #print "error", url
>>>>>>> a1addadb
    return files


def _check_repo_get_binary(self, apiurl, prj, repo, arch, package, file, target):
    if os.path.exists(target):
        return
    get_binary_file(apiurl, prj, repo, arch, file, package = package, target_filename = target)


def _check_repo_download(self, p, destdir, opts):
    if p.build_excluded:
        return [], []

    p.destdir = destdir + "/%s" % p.tpackage
    if not os.path.isdir(p.destdir):
      os.makedirs(p.destdir, 0755)
    # we can assume x86_64 is there
    todownload = []
    for fn in self._check_repo_repo_list(p.sproject, p.goodrepo, 'x86_64', p.spackage, opts):
        todownload.append(('x86_64', fn[0]))

    # now fetch -32bit packs
    for fn in self._check_repo_repo_list(p.sproject, p.goodrepo, 'i586', p.spackage, opts):
        if fn[2] == 'x86_64':
            todownload.append(('i586', fn[0]))

    downloads = []
    for arch, fn in todownload:
        t = os.path.join(p.destdir, fn)
        self._check_repo_get_binary(opts.apiurl, p.sproject, p.goodrepo, 
                                    arch, p.spackage, fn, t)
        downloads.append(t)
        if fn.endswith('.rpm'):
            pid = subprocess.Popen(['rpm', '--nosignature', '--queryformat', '%{DISTURL}', '-qp', t], 
                                   stdout=subprocess.PIPE, close_fds=True)
            os.waitpid(pid.pid, 0)[1]
            disturl = pid.stdout.readlines()

            if not os.path.basename(disturl[0]).startswith(p.rev):
                p.error = 'disturl %s does not match revision %s' % (disturl[0], p.rev)
                return [], []

    toignore = []
    for fn in self._check_repo_repo_list(p.tproject, 'standard', 'x86_64', p.tpackage, opts, ignore=True):
        toignore.append(fn[1])

    # now fetch -32bit pack list
    for fn in self._check_repo_repo_list(p.tproject, 'standard', 'i586', p.tpackage, opts, ignore=True):
        if fn[2] == 'x86_64':
            toignore.append(fn[1])
    return toignore, downloads


def _get_build_deps(self, prj, repo, arch, pkg, opts):
    xml = get_buildinfo(opts.apiurl, prj, pkg, repo, arch)
    root = ET.fromstring(xml)
    return [e.attrib['name'] for e in root.findall('bdep')]


def _get_base_build_bin(self, opts):
    """Get Base:build pagacke list"""
    binaries = {}
    for arch in ('x86_64', 'i586'):
<<<<<<< HEAD
        url = makeurl(opts.apiurl, ['/build/Base:build/standard/%s/_repository'%arch,])
        root = ET.parse(http_GET(url)).getroot()
=======
        url = makeurl(opts.apiurl, ['/build/openSUSE:Factory:Build/standard/%s/_repository'%arch,])
        f = http_GET(url)
        root = ET.parse(f).getroot()
>>>>>>> a1addadb
        binaries[arch] = set([e.attrib['filename'][:-4] for e in root.findall('binary')])
    return binaries


def _get_base_build_src(self, opts):
    """Get Base:build pagacke list"""
<<<<<<< HEAD
    url = makeurl(opts.apiurl, ['/source/Base:build',])
    root = ET.parse(http_GET(url)).getroot()
=======
    url = makeurl(opts.apiurl, ['/source/openSUSE:Factory:Build',])
    f = http_GET(url)
    root = ET.parse(f).getroot()
>>>>>>> a1addadb
    return set([e.attrib['name'] for e in root.findall('entry')])


def _get_builddepinfo_graph(self, opts, package='openSUSE:Factory', repository='standard', arch='x86_64'):
    """Generate the buildepinfo graph for a given architecture."""

    _IGNORE_PREFIX = ('texlive-', 'master-boot-code')

    # Note, by default generate the graph for all Factory. If you only
    # need the base packages you can use:
    #   package = 'Base:System'
    #   repository = 'openSUSE_Factory'

    root = ET.fromstring(builddepinfo(opts.apiurl, package, repository, arch))
    # Reset the subpackages dict here, so for every graph is a
    # different object.
    packages = [Package(element=e) for e in root.findall('package')]

    # XXX - Ugly Exception. We need to ignore branding packages and
    # packages that one of his dependencies do not exist. Also ignore
    # preinstall images.
    packages = [p for p in packages if not ('branding' in p.pkg or p.pkg.startswith('preinstallimage-'))]

    graph = Graph()
    graph.add_nodes_from((p.pkg, p) for p in packages)

    subpkgs = {}
    for p in packages:
        # Check for packages that provides the same subpackage
        for subpkg in p.subs:
            if subpkg in subpkgs:
                # print 'Subpackage duplication %s - %s (subpkg: %s)'%(p.pkg, subpkgs[subpkg], subpkg)
                pass
            else:
                subpkgs[subpkg] = p.pkg

    for p in packages:
        # Calculate the missing deps
        deps = [d for d in p.deps if not 'branding' in d]
        missing = [d for d in deps if not d.startswith(_IGNORE_PREFIX) and d not in subpkgs]
        if missing:
            print 'Ignoring package. Missing dependencies %s -> (%s) %s...'%(p.pkg, len(missing), missing[:5])
            continue

        # XXX - Ugly Hack. Subpagackes for texlive are not correctly
        # generated. If the dependency starts with texlive- prefix,
        # assume that the correct source package is texlive.
        graph.add_edges_from((p.pkg, subpkgs[d] if not d.startswith('texlive-') else 'texlive')
                             for d in deps if not d.startswith('master-boot-code'))

    # Store the subpkgs dict in the graph. It will be used later.
    graph.subpkgs = subpkgs
    return graph


def _get_builddepinfo_cycles(self, opts, package='openSUSE:Factory', repository='standard', arch='x86_64'):
    """Generate the buildepinfo cycle list for a given architecture."""
    root = ET.fromstring(builddepinfo(opts.apiurl, package, repository, arch))
    return frozenset(frozenset(e.text for e in cycle.findall('package'))
                     for cycle in root.findall('cycle'))


def _check_repo_group(self, id_, reqs, opts):
    print '\nCheck group', reqs
    if not all(self._check_repo_buildsuccess(r, opts) for r in reqs):
        return

    # all succeeded
    toignore, downloads = [], []
    destdir = os.path.expanduser('~/co/%s'%str(reqs[0].group))
    fetched = {r: False for r in opts.groups.get(id_, [])}
    goodrepo = ''
    packs = []
    for p in reqs:
        i, d = self._check_repo_download(p, destdir, opts)
        if p.error:
            print p.error
            p.updated = True
            self._check_repo_change_review_state(opts, p.request, 'new', message=p.error)
            return
        downloads.extend(d)
        toignore.extend(i)
        fetched[p.request] = True
        goodrepo = p.goodrepo
        packs.append(p)

    for req, f in fetched.items():
        if not f: 
            packs.extend(self._check_repo_fetch_request(req, opts))
    for p in packs:
        p.goodrepo = goodrepo
        i, d = self._check_repo_download(p, destdir, opts)
        if p.error:
            print 'ALREADY ACEPTED:', p.error
            p.updated = True
        downloads.extend(d)
        toignore.extend(i)

    # Get all the Base:build packages (source and binary)
    base_build_bin = self._get_base_build_bin(opts)
    base_build_src = self._get_base_build_src(opts)
    for p in reqs:
        # Be sure that if the package is in Base:build, all the
        # dependecies are also in Base:build
        if p.spackage in base_build_src:
            # TODO - Check all the arch for this package
            for arch in ('x86_64', 'i586'):
                build_deps = set(self._get_build_deps(p.sproject, p.goodrepo, arch, p.spackage, opts))
                outliers = build_deps - base_build_bin[arch]
                if outliers:
<<<<<<< HEAD
                    print 'OUTLIERS (%s)'%arch, outliers
                    msg = 'This package is a Base:build and one of the dependencies is outside Base:build (%s)'%(', '.join(outliers))
                    # self._check_repo_change_review_state(opts, p.request, 'new', message=msg)
                    print 'NON-(FIX)-UPDATED', msg
                    return

    # Detect cycles - We create the full graph from _builddepinfo.
    for arch in ('x86_64',):
        factory_graph = self._get_builddepinfo_graph(opts, arch=arch)
        # factory_cycles = self._get_builddepinfo_cycles(opts, arch=arch)
        factory_cycles = factory_graph.cycles()
        # This graph will be updated for every request
        current_graph = deepcopy(factory_graph)

        subpkgs = factory_graph.subpkgs

        for p in reqs:
            # Take the dependencies
            build_deps = self._get_build_deps(p.sproject, p.goodrepo, arch, p.spackage, opts)
            # ... and the package binaries generated.
            bins = set()
            build_xml = build(opts.apiurl, p.sproject, p.goodrepo, arch, p.spackage)
            for bin_ in ET.fromstring(build_xml).findall('binary'):
                fn = bin_.attrib['filename']
                # Ingore source packages. Can be useful to detect
                # another kind of problem, but not related with this
                # check
                if fn.endswith('src.rpm'):
                    continue
                result = re.match(r'(.*)-([^-]*)-([^-]*)\.([^-\.]+)\.rpm', fn)
                if result: 
                    bins.add(result.group(1))

            # Update the currect graph and see if we have different cycles
            if p.spackage in current_graph:
                pkg = current_graph[p.spackage]
                current_graph.remove_edges_from(set((pkg.pkg, subpkgs[p]) for p in pkg.deps))
                pkg.deps = build_deps
                pkg.subs = bins
                current_graph.add_edges_from((pkg.pkg, subpkgs[p]) for p in pkg.deps if p in subpkgs)
            else:
                pkg = Package(pkg=p.spackage,
                              src=p.spackage,
                              deps=build_deps,
                              subs=bins)
                current_graph.add_node(pkg.pkg, pkg)
                current_graph.add_edges_from((pkg.pkg, subpkgs[p]) for p in pkg.deps)

        for cycle in current_graph.cycles():
            if cycle not in factory_cycles:
                print '\nNew cycle detected:', cycle
                print
=======
                    print 'Outliers (%s)'%arch, outliers
                    p.updated = True
>>>>>>> a1addadb

    for p in reqs:
        smissing = []
        for package in p.missings:
<<<<<<< HEAD
            alreadyin = False
            print package, packs
=======
            alreadyin=False
            #print package, packs
>>>>>>> a1addadb
            for t in packs:
                if package == t.tpackage: alreadyin=True
            if alreadyin:
                continue
            #print package, packs, downloads, toignore
            request = self._check_repo_find_submit_request(opts, p.tproject, package)
            if request:
                greqs = opts.groups.get(p.group, [])
                if request in greqs: continue
                package = "%s(rq%s)" % (package, request) 
            smissing.append(package)
        if len(smissing):
            msg = "please make sure to wait before these depencencies are in {0}: {1}".format(p.tproject, ', '.join(smissing))
            self._check_repo_change_review_state(opts, p.request, 'new', message=msg)
            print 'UPDATED', msg
            return

    for dirname, dirnames, filenames in os.walk(destdir):
        if len(dirnames) + len(filenames) == 0:
            os.rmdir(dirname)
        for filename in filenames:
            fn = os.path.join(dirname, filename)
            if not fn in downloads:
                os.unlink(fn)

    civs = "LC_ALL=C perl /suse/coolo/checker/repo-checker.pl '%s' '%s' 2>&1" % (destdir, ','.join(toignore))
    #exit(1)
    p = subprocess.Popen(civs, shell=True, stdout=subprocess.PIPE, close_fds=True)
    #ret = os.waitpid(p.pid, 0)[1]
    output, _ = p.communicate()
    ret = p.returncode
    
    updated = dict()

    if ret:
        print output, set(map(lambda x: x.request, reqs))

        for p in reqs:
            if updated.get(p.request, False) or p.updated: continue
            self._check_repo_change_review_state(opts, p.request, 'new', message=output)
            updated[p.request] = 1
	    p.updated = True
        return
    for p in reqs:
        if updated.get(p.request, False) or p.updated: continue
        msg="Builds for repo %s" % p.goodrepo
        self._check_repo_change_review_state(opts, p.request, 'accepted', message=msg)
        updated[p.request] = 1
	p.updated = True
    shutil.rmtree(destdir)


def _check_repo_fetch_request(self, id_, opts):
    url = makeurl(opts.apiurl, ['request', str(id_)])
    root = ET.parse(http_GET(url)).getroot()
    return self._check_repo_one_request(root, opts)


@cmdln.alias('check', 'cr')
@cmdln.option('-s', '--skip', action='store_true', help='skip review')
def do_check_repo(self, subcmd, opts, *args):
    """${cmd_name}: Checker review of submit requests.

    Usage:
       ${cmd_name} [SRID]...
           Shows pending review requests and their current state.
    ${cmd_option_list}
    """

    opts.mode = ''
    opts.groups = {}
    opts.grouped = {}
    opts.verbose = False

    opts.apiurl = self.get_api_url()

    if opts.skip:
        if not len(args):
            raise oscerr.WrongArgs('Please give, if you want to skip a review specify a SRID' )
        for id_ in args:
            self._check_repo_change_review_state(opts, id_, 'accepted', message='skip review')
        return

    ids = [arg for arg in args if arg.isdigit()]

    packs = []
    if not ids:
        # xpath query, using the -m, -r, -s options
        where = "@by_user='factory-repo-checker'+and+@state='new'"
        url = makeurl(opts.apiurl, ['search', 'request'], 
                      "match=state/@name='review'+and+review["+where+"]")
        f = http_GET(url)
        root = ET.parse(f).getroot()
        for rq in root.findall('request'):
            packs.extend(self._check_repo_one_request(rq, opts))
    else:
        # we have a list, use them.
        for id_ in ids:
	    packs.extend(self._check_repo_fetch_request(id_, opts))

    groups = {}
    for p in packs:
        a = groups.get(p.group, [])
        a.append(p)
        groups[p.group] = a

    for id_, reqs in groups.items():
        self._check_repo_group(id_, reqs, opts)<|MERGE_RESOLUTION|>--- conflicted
+++ resolved
@@ -612,15 +612,10 @@
             if result.group(4) == 'src':
                 continue
             files.append((fn, pname, result.group(4)))
-<<<<<<< HEAD
     except urllib2.HTTPError, e:
-        if not ignore:
-            print 'ERROR in URL %s [%s]'%(url, e)
-=======
-    except urllib2.HTTPError:
-	pass
-        #print "error", url
->>>>>>> a1addadb
+        pass
+        # if not ignore:
+        #     print 'ERROR in URL %s [%s]'%(url, e)
     return files
 
 
@@ -684,28 +679,16 @@
     """Get Base:build pagacke list"""
     binaries = {}
     for arch in ('x86_64', 'i586'):
-<<<<<<< HEAD
-        url = makeurl(opts.apiurl, ['/build/Base:build/standard/%s/_repository'%arch,])
+        url = makeurl(opts.apiurl, ['/build/openSUSE:Factory:Build/standard/%s/_repository'%arch,])
         root = ET.parse(http_GET(url)).getroot()
-=======
-        url = makeurl(opts.apiurl, ['/build/openSUSE:Factory:Build/standard/%s/_repository'%arch,])
-        f = http_GET(url)
-        root = ET.parse(f).getroot()
->>>>>>> a1addadb
         binaries[arch] = set([e.attrib['filename'][:-4] for e in root.findall('binary')])
     return binaries
 
 
 def _get_base_build_src(self, opts):
     """Get Base:build pagacke list"""
-<<<<<<< HEAD
-    url = makeurl(opts.apiurl, ['/source/Base:build',])
+    url = makeurl(opts.apiurl, ['/source/openSUSE:Factory:Build',])
     root = ET.parse(http_GET(url)).getroot()
-=======
-    url = makeurl(opts.apiurl, ['/source/openSUSE:Factory:Build',])
-    f = http_GET(url)
-    root = ET.parse(f).getroot()
->>>>>>> a1addadb
     return set([e.attrib['name'] for e in root.findall('entry')])
 
 
@@ -816,12 +799,11 @@
                 build_deps = set(self._get_build_deps(p.sproject, p.goodrepo, arch, p.spackage, opts))
                 outliers = build_deps - base_build_bin[arch]
                 if outliers:
-<<<<<<< HEAD
                     print 'OUTLIERS (%s)'%arch, outliers
-                    msg = 'This package is a Base:build and one of the dependencies is outside Base:build (%s)'%(', '.join(outliers))
+                    # msg = 'This package is a Base:build and one of the dependencies is outside Base:build (%s)'%(', '.join(outliers))
                     # self._check_repo_change_review_state(opts, p.request, 'new', message=msg)
-                    print 'NON-(FIX)-UPDATED', msg
-                    return
+                    # print 'NON-(FIX)-UPDATED', msg
+                    p.updated = True
 
     # Detect cycles - We create the full graph from _builddepinfo.
     for arch in ('x86_64',):
@@ -869,21 +851,12 @@
             if cycle not in factory_cycles:
                 print '\nNew cycle detected:', cycle
                 print
-=======
-                    print 'Outliers (%s)'%arch, outliers
-                    p.updated = True
->>>>>>> a1addadb
 
     for p in reqs:
         smissing = []
         for package in p.missings:
-<<<<<<< HEAD
             alreadyin = False
-            print package, packs
-=======
-            alreadyin=False
-            #print package, packs
->>>>>>> a1addadb
+            # print package, packs
             for t in packs:
                 if package == t.tpackage: alreadyin=True
             if alreadyin:
